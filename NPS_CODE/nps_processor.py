--- conflicted
+++ resolved
@@ -8,15 +8,6 @@
 
 schema = 'public'
 profile = 'dev'
-<<<<<<< HEAD
-incremental = True
-
-if 'ubuntu' in os.getenv('SNOWFLAKE_UTILS_PATH'):
-    device = -1
-else:
-    device = 'mps'
-=======
->>>>>>> 72f64bc7
 
 class NPSProcessor:
     
@@ -33,19 +24,12 @@
         """
         print("Initializing NPSProcessor...")
         self.connection = get_connection(database=database, schema=schema, role=role, warehouse=warehouse)
-        self.classifier = pipeline("zero-shot-classification", model="facebook/bart-large-mnli", device=device)
+        self.classifier = pipeline("zero-shot-classification", model="facebook/bart-large-mnli", device='mps')
         self.chunk_size = chunk_size
-<<<<<<< HEAD
-        self.nps_data = pd.DataFrame()
-        self.provider_ranking_nps = pd.DataFrame()
-        self.max_encounter_date = '2023-10-31'  # Initialize with a very old date
-
-=======
         self.incremental = incremental
         self.nps_data = pd.DataFrame()   
         print("NPSProcessor initialized.")
        
->>>>>>> 72f64bc7
     # def getcode(self):
     #     """
     #     Load data from Snowflake into DataFrames.
@@ -56,43 +40,14 @@
     #     self.provider_ranking_nps = getcode("SELECT * FROM DATA_SCIENCE_DB.PUBLIC.PROVIDER_RANKING_FINAL")
     #     print("Data loading completed.")
 
+
+
     def getcode(self):
         """
         Load data from Snowflake into DataFrames incrementally.
         """
         print("Loading data from Snowflake...")
 
-<<<<<<< HEAD
-        # Query to fetch data where encounter_date is greater than the max_encounter_date
-        query = f"""
-        SELECT * 
-        FROM DATA_SCIENCE_DB.PUBLIC.NPS_PROVIDER_RAW 
-        WHERE encounter_date > '{self.max_encounter_date}'
-        """
-
-        # Fetch the data
-        new_data = getcode(query)
-
-        # Convert encounter_date to datetime
-        new_data['encounter_date'] = pd.to_datetime(new_data['encounter_date'])
-
-        # Append new data to the existing data if not empty
-        if not new_data.empty:
-            self.nps_data = pd.concat([self.nps_data, new_data], ignore_index=True)
-            # Update the max_encounter_date
-            self.max_encounter_date = new_data['encounter_date'].max().strftime('%Y-%m-%d')
-            print(f"Data loaded with {len(new_data)} new records.")
-            print("\n\nnew max_encounter is", self.max_encounter_date)
-        else:
-            print("No new data found.")
-
-        # Load provider ranking data
-        self.provider_ranking_nps = getcode("SELECT * FROM DATA_SCIENCE_DB.PUBLIC.PROVIDER_RANKING_FINAL")
-
-        print("Data loading completed.")
-
-
-=======
         # Fetch the latest provider_id and encounter_date from existing data if available
 
         # Incremental load for NPS_PROVIDER_RAW based on Encounter_date
@@ -117,9 +72,9 @@
 
         nps_data  = getcode(nps_query,incremental=self.incremental,connection=self.connection)
         self.nps_data = nps_data
->>>>>>> 72f64bc7
-
-
+
+
+        print("Data loading completed.")
     
     def preprocess_data(self):
         """
